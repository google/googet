/*
Copyright 2016 Google Inc. All Rights Reserved.
Licensed under the Apache License, Version 2.0 (the "License");
you may not use this file except in compliance with the License.
You may obtain a copy of the License at
    http://www.apache.org/licenses/LICENSE-2.0
Unless required by applicable law or agreed to in writing, software
distributed under the License is distributed on an "AS IS" BASIS,
WITHOUT WARRANTIES OR CONDITIONS OF ANY KIND, either express or implied.
See the License for the specific language governing permissions and
limitations under the License.
*/

// The googet binary is the client for the GoGet packaging system, it performs the listing,
// getting, installing and removing functions on client machines.
package main

import (
	"context"
	"errors"
	"flag"
	"fmt"
	"io/ioutil"
	"os"
	"path/filepath"
	"slices"
	"strings"
	"time"

	"github.com/google/googet/v2/googetdb"
	"github.com/google/googet/v2/goolib"
	"github.com/google/googet/v2/settings"
	"github.com/google/logger"
	"github.com/google/subcommands"
<<<<<<< HEAD
	"github.com/olekukonko/tablewriter"
=======
	"gopkg.in/yaml.v3"
>>>>>>> 50228793
)

const (
	// envVar is the environment variable which stores the googet root directory.
	envVar = "GooGetRoot"
	// logSize is the max allowed size of the log file.
	logSize = 10 * 1024 * 1024
)

var (
	// version is the googet version, set via linkopts.
	version string
	// Optional function to handle flag parsing. If unset, we use flag.Parse.
	flagParse func()
)

<<<<<<< HEAD
func writeState(s *client.GooGetState, sf string) error {
	b, err := s.Marshal()
	if err != nil {
		return err
	}
	// Write state to a temporary file first
	tmp, err := ioutil.TempFile(settings.RootDir, "googet.*.state")
	if err != nil {
		return err
	}
	newStateFile := tmp.Name()
	if _, err = tmp.Write(b); err != nil {
		return err
	}
	if err := tmp.Close(); err != nil {
		return err
	}
	if err := os.Chmod(newStateFile, 0664); err != nil {
		return err
	}
	// Back up the old state file so we can recover it if need be
	backupStateFile := sf + ".bak"
	if err = os.Rename(sf, backupStateFile); err != nil {
		logger.Infof("Unable to back up state file %s to %s. Err: %v", sf, backupStateFile, err)
	}
	// Move the new temp file to the live path
	return os.Rename(newStateFile, sf)
}

func readState(sf string) (client.GooGetState, error) {
	state, err := readStateFromPath(sf)
	if err != nil {
		sfNotExist := os.IsNotExist(err)
		state, err = readStateFromPath(sf + ".bak")
		if sfNotExist && os.IsNotExist(err) {
			logger.Info("No state file found, assuming no packages installed.")
			return client.GooGetState{}, nil
		}
	}

	return *state, err
}

func readStateFromPath(sf string) (*client.GooGetState, error) {
	b, err := ioutil.ReadFile(sf)
	if err != nil {
		return nil, err
	}
	return client.UnmarshalState(b)
=======
type repoFile struct {
	fileName    string
	repoEntries []repoEntry
}

type repoEntry struct {
	Name     string
	URL      string
	UseOAuth bool
	Priority priority.Value `yaml:",omitempty"`
}

// UnmarshalYAML provides custom unmarshalling for repoEntry objects.
func (r *repoEntry) UnmarshalYAML(unmarshal func(any) error) error {
	var u map[string]string
	if err := unmarshal(&u); err != nil {
		return err
	}
	for k, v := range u {
		switch key := strings.ToLower(k); key {
		case "name":
			r.Name = v
		case "url":
			r.URL = v
		case "useoauth":
			r.UseOAuth = strings.ToLower(v) == "true"
		case "priority":
			var err error
			r.Priority, err = priority.FromString(v)
			if err != nil {
				return fmt.Errorf("invalid priority: %v", v)
			}
		}
	}
	if r.URL == "" {
		return fmt.Errorf("repo entry missing url: %+v", u)
	}
	return nil
}

func writeRepoFile(rf repoFile) error {
	d, err := yaml.Marshal(rf.repoEntries)
	if err != nil {
		return err
	}
	return ioutil.WriteFile(rf.fileName, d, 0664)
}

func unmarshalRepoFile(p string) (repoFile, error) {
	b, err := ioutil.ReadFile(p)
	if err != nil {
		return repoFile{}, err
	}

	// Don't try to unmarshal files with no YAML content
	var yml bool
	lns := strings.Split(string(b), "\n")
	for _, ln := range lns {
		ln = strings.TrimSpace(ln)
		if !strings.HasPrefix(ln, "#") && ln != "" {
			yml = true
			break
		}
	}
	if !yml {
		return repoFile{}, nil
	}

	// Both repoFile and []repoFile are valid for backwards compatibility.
	var re repoEntry
	if err := yaml.Unmarshal(b, &re); err == nil && re.URL != "" {
		return repoFile{fileName: p, repoEntries: []repoEntry{re}}, nil
	}

	var res []repoEntry
	if err := yaml.Unmarshal(b, &res); err != nil {
		return repoFile{}, err
	}
	return repoFile{fileName: p, repoEntries: res}, nil
}

// validateRepoURL uses the global allowUnsafeURL to determine if u should be checked for https or
// GCS status.
func validateRepoURL(u string) bool {
	if settings.AllowUnsafeURL {
		return true
	}
	gcs, _, _ := goolib.SplitGCSUrl(u)
	parsed, err := url.Parse(u)
	if err != nil {
		logger.Errorf("Failed to parse URL '%s', skipping repo", u)
		return false
	}
	if parsed.Scheme != "https" && !gcs {
		logger.Errorf("%s will not be used as a repository, only https and Google Cloud Storage endpoints will be used unless 'allowunsafeurl' is set to 'true' in googet.conf", u)
		return false
	}
	return true
}

// repoList returns a deduped set of all repos listed in the repo config files contained in dir.
// The repos are mapped to priority values. If a repo config does not specify a priority, the repo
// is assigned the default priority value. If the same repo appears multiple times with different
// priority values, it is mapped to the highest seen priority value.
func repoList(dir string) (map[string]priority.Value, error) {
	rfs, err := repos(dir)
	if err != nil {
		return nil, err
	}
	result := make(map[string]priority.Value)
	for _, rf := range rfs {
		for _, re := range rf.repoEntries {
			u := re.URL
			if u == "" || !validateRepoURL(u) {
				continue
			}
			if re.UseOAuth {
				u = "oauth-" + u
			}
			p := re.Priority
			if p <= 0 {
				p = priority.Default
			}
			if q, ok := result[u]; !ok || p > q {
				result[u] = p
			}
		}
	}
	return result, nil
}

func repos(dir string) ([]repoFile, error) {
	fl, err := filepath.Glob(filepath.Join(dir, "*.repo"))
	if err != nil {
		return nil, err
	}
	var rfs []repoFile
	for _, f := range fl {
		rf, err := unmarshalRepoFile(f)
		if err != nil {
			logger.Error(err)
			continue
		}
		if rf.fileName != "" {
			rfs = append(rfs, rf)
		}
	}
	return rfs, nil
}

func buildSources(s string) (map[string]priority.Value, error) {
	if s == "" {
		return repoList(settings.RepoDir())
	}
	m := make(map[string]priority.Value)
	for _, src := range strings.Split(s, ",") {
		m[src] = priority.Default
	}
	return m, nil
>>>>>>> 50228793
}

func confirmation(msg string) bool {
	var c string
	fmt.Print(msg + " (y/N): ")
	fmt.Scanln(&c)
	c = strings.ToLower(c)
	return c == "y" || c == "yes"
}

func rotateLog(logPath string, ls int64) error {
	fi, err := os.Stat(logPath)
	if err != nil {
		if os.IsNotExist(err) {
			return nil
		}
		return err
	}
	if fi.Size() < ls {
		return nil
	}
	oldLog := logPath + ".old"
	if err := os.Rename(logPath, oldLog); err != nil {
		return fmt.Errorf("error moving log file: %v", err)
	}
	return nil
}

var deferredFuncs []func()

func runDeferredFuncs() {
	for _, f := range deferredFuncs {
		f()
	}
}

func obtainLock(lockFile string) error {
	err := os.MkdirAll(filepath.Dir(lockFile), 0755)
	if err != nil && !os.IsExist(err) {
		return err
	}

	f, err := os.OpenFile(lockFile, os.O_RDWR|os.O_CREATE, 0600)
	if err != nil && !os.IsExist(err) {
		return err
	}

	c := make(chan error)
	go func() {
		c <- lock(f)
	}()

	ticker := time.NewTicker(5 * time.Second)
	// 90% of all GooGet runs happen in < 60s, we wait 70s.
	for i := 1; i < 15; i++ {
		select {
		case err := <-c:
			if err != nil {
				return err
			}
			return nil
		case <-ticker.C:
			fmt.Fprintln(os.Stdout, "GooGet lock already held, waiting...")
		}
	}
	return errors.New("timed out waiting for lock")
}

func main() {
	rootDir := flag.String("root", os.Getenv(envVar), "googet root directory")
	noConfirm := flag.Bool("noconfirm", false, "skip confirmation")
	verbose := flag.Bool("verbose", false, "print info level logs to stdout")
	systemLog := flag.Bool("system_log", true, "log to Linux Syslog or Windows Event Log")
	showVer := flag.Bool("version", false, "display GooGet version and exit")

	if flagParse != nil {
		flagParse()
	} else {
		flag.Parse()
	}

	if *showVer {
		fmt.Println("GooGet version:", version)
		os.Exit(0)
	}

	cmdr := subcommands.NewCommander(flag.CommandLine, "googet")
	cmdr.Register(cmdr.FlagsCommand(), "")
	cmdr.Register(cmdr.CommandsCommand(), "")
	cmdr.Register(cmdr.HelpCommand(), "")
	cmdr.Register(&installCmd{}, "package management")
	cmdr.Register(&downloadCmd{}, "package management")
	cmdr.Register(&removeCmd{}, "package management")
	cmdr.Register(&updateCmd{}, "package management")
	cmdr.Register(&verifyCmd{}, "package management")
	cmdr.Register(&installedCmd{}, "package query")
	cmdr.Register(&latestCmd{}, "package query")
	cmdr.Register(&availableCmd{}, "package query")
	cmdr.Register(&checkCmd{}, "package query")
	cmdr.Register(&listReposCmd{}, "repository management")
	cmdr.Register(&addRepoCmd{}, "repository management")
	cmdr.Register(&rmRepoCmd{}, "repository management")
	cmdr.Register(&cleanCmd{}, "")

	cmdr.ImportantFlag("verbose")
	cmdr.ImportantFlag("noconfirm")

	nonLockingCommands := []string{"help", "commands", "flags", "listrepos"}
	if flag.NArg() == 0 || slices.Contains(nonLockingCommands, flag.Arg(0)) {
		os.Exit(int(cmdr.Execute(context.Background())))
	}

	if *rootDir == "" {
		logger.Fatalf("The environment variable %q not defined and no '-root' flag passed.", envVar)
	}
	if err := os.MkdirAll(*rootDir, 0774); err != nil {
		logger.Fatalln("Error setting up root directory:", err)
	}
	settings.Initialize(*rootDir, !*noConfirm)

	dbFile := settings.DBFile()

	// "googet installed" is allowed to execute without a lock if the googet
	// database has already been created.
	if googetdb.Exists(dbFile) && flag.Arg(0) == "installed" {
		os.Exit(int(cmdr.Execute(context.Background())))
	}

	if err := obtainLock(settings.LockFile()); err != nil {
		logger.Fatalf("Cannot obtain GooGet lock, you may need to run with admin rights, error: %v", err)
	}

	logPath := settings.LogFile()
	if err := rotateLog(logPath, logSize); err != nil {
		logger.Error(err)
	}
	lf, err := os.OpenFile(logPath, os.O_CREATE|os.O_WRONLY|os.O_APPEND, 0660)
	if err != nil {
		runDeferredFuncs()
		logger.Fatalln("Failed to open log file:", err)
	}
	deferredFuncs = append(deferredFuncs, func() { lf.Close() })

	logger.Init("GooGet", *verbose, *systemLog, lf)

	if err := googetdb.CreateIfMissing(dbFile); err != nil {
		runDeferredFuncs()
		logger.Fatalf("Error creating initial db file. If db is not created, run again as admin: %v", err)
	}
	if err := os.MkdirAll(settings.CacheDir(), 0774); err != nil {
		runDeferredFuncs()
		logger.Fatalf("Error setting up cache directory: %v", err)
	}
	if err := os.MkdirAll(settings.RepoDir(), 0774); err != nil {
		runDeferredFuncs()
		logger.Fatalf("Error setting up repo directory: %v", err)
	}
	es := cmdr.Execute(context.Background())
	runDeferredFuncs()
	os.Exit(int(es))
}<|MERGE_RESOLUTION|>--- conflicted
+++ resolved
@@ -32,11 +32,6 @@
 	"github.com/google/googet/v2/settings"
 	"github.com/google/logger"
 	"github.com/google/subcommands"
-<<<<<<< HEAD
-	"github.com/olekukonko/tablewriter"
-=======
-	"gopkg.in/yaml.v3"
->>>>>>> 50228793
 )
 
 const (
@@ -52,219 +47,6 @@
 	// Optional function to handle flag parsing. If unset, we use flag.Parse.
 	flagParse func()
 )
-
-<<<<<<< HEAD
-func writeState(s *client.GooGetState, sf string) error {
-	b, err := s.Marshal()
-	if err != nil {
-		return err
-	}
-	// Write state to a temporary file first
-	tmp, err := ioutil.TempFile(settings.RootDir, "googet.*.state")
-	if err != nil {
-		return err
-	}
-	newStateFile := tmp.Name()
-	if _, err = tmp.Write(b); err != nil {
-		return err
-	}
-	if err := tmp.Close(); err != nil {
-		return err
-	}
-	if err := os.Chmod(newStateFile, 0664); err != nil {
-		return err
-	}
-	// Back up the old state file so we can recover it if need be
-	backupStateFile := sf + ".bak"
-	if err = os.Rename(sf, backupStateFile); err != nil {
-		logger.Infof("Unable to back up state file %s to %s. Err: %v", sf, backupStateFile, err)
-	}
-	// Move the new temp file to the live path
-	return os.Rename(newStateFile, sf)
-}
-
-func readState(sf string) (client.GooGetState, error) {
-	state, err := readStateFromPath(sf)
-	if err != nil {
-		sfNotExist := os.IsNotExist(err)
-		state, err = readStateFromPath(sf + ".bak")
-		if sfNotExist && os.IsNotExist(err) {
-			logger.Info("No state file found, assuming no packages installed.")
-			return client.GooGetState{}, nil
-		}
-	}
-
-	return *state, err
-}
-
-func readStateFromPath(sf string) (*client.GooGetState, error) {
-	b, err := ioutil.ReadFile(sf)
-	if err != nil {
-		return nil, err
-	}
-	return client.UnmarshalState(b)
-=======
-type repoFile struct {
-	fileName    string
-	repoEntries []repoEntry
-}
-
-type repoEntry struct {
-	Name     string
-	URL      string
-	UseOAuth bool
-	Priority priority.Value `yaml:",omitempty"`
-}
-
-// UnmarshalYAML provides custom unmarshalling for repoEntry objects.
-func (r *repoEntry) UnmarshalYAML(unmarshal func(any) error) error {
-	var u map[string]string
-	if err := unmarshal(&u); err != nil {
-		return err
-	}
-	for k, v := range u {
-		switch key := strings.ToLower(k); key {
-		case "name":
-			r.Name = v
-		case "url":
-			r.URL = v
-		case "useoauth":
-			r.UseOAuth = strings.ToLower(v) == "true"
-		case "priority":
-			var err error
-			r.Priority, err = priority.FromString(v)
-			if err != nil {
-				return fmt.Errorf("invalid priority: %v", v)
-			}
-		}
-	}
-	if r.URL == "" {
-		return fmt.Errorf("repo entry missing url: %+v", u)
-	}
-	return nil
-}
-
-func writeRepoFile(rf repoFile) error {
-	d, err := yaml.Marshal(rf.repoEntries)
-	if err != nil {
-		return err
-	}
-	return ioutil.WriteFile(rf.fileName, d, 0664)
-}
-
-func unmarshalRepoFile(p string) (repoFile, error) {
-	b, err := ioutil.ReadFile(p)
-	if err != nil {
-		return repoFile{}, err
-	}
-
-	// Don't try to unmarshal files with no YAML content
-	var yml bool
-	lns := strings.Split(string(b), "\n")
-	for _, ln := range lns {
-		ln = strings.TrimSpace(ln)
-		if !strings.HasPrefix(ln, "#") && ln != "" {
-			yml = true
-			break
-		}
-	}
-	if !yml {
-		return repoFile{}, nil
-	}
-
-	// Both repoFile and []repoFile are valid for backwards compatibility.
-	var re repoEntry
-	if err := yaml.Unmarshal(b, &re); err == nil && re.URL != "" {
-		return repoFile{fileName: p, repoEntries: []repoEntry{re}}, nil
-	}
-
-	var res []repoEntry
-	if err := yaml.Unmarshal(b, &res); err != nil {
-		return repoFile{}, err
-	}
-	return repoFile{fileName: p, repoEntries: res}, nil
-}
-
-// validateRepoURL uses the global allowUnsafeURL to determine if u should be checked for https or
-// GCS status.
-func validateRepoURL(u string) bool {
-	if settings.AllowUnsafeURL {
-		return true
-	}
-	gcs, _, _ := goolib.SplitGCSUrl(u)
-	parsed, err := url.Parse(u)
-	if err != nil {
-		logger.Errorf("Failed to parse URL '%s', skipping repo", u)
-		return false
-	}
-	if parsed.Scheme != "https" && !gcs {
-		logger.Errorf("%s will not be used as a repository, only https and Google Cloud Storage endpoints will be used unless 'allowunsafeurl' is set to 'true' in googet.conf", u)
-		return false
-	}
-	return true
-}
-
-// repoList returns a deduped set of all repos listed in the repo config files contained in dir.
-// The repos are mapped to priority values. If a repo config does not specify a priority, the repo
-// is assigned the default priority value. If the same repo appears multiple times with different
-// priority values, it is mapped to the highest seen priority value.
-func repoList(dir string) (map[string]priority.Value, error) {
-	rfs, err := repos(dir)
-	if err != nil {
-		return nil, err
-	}
-	result := make(map[string]priority.Value)
-	for _, rf := range rfs {
-		for _, re := range rf.repoEntries {
-			u := re.URL
-			if u == "" || !validateRepoURL(u) {
-				continue
-			}
-			if re.UseOAuth {
-				u = "oauth-" + u
-			}
-			p := re.Priority
-			if p <= 0 {
-				p = priority.Default
-			}
-			if q, ok := result[u]; !ok || p > q {
-				result[u] = p
-			}
-		}
-	}
-	return result, nil
-}
-
-func repos(dir string) ([]repoFile, error) {
-	fl, err := filepath.Glob(filepath.Join(dir, "*.repo"))
-	if err != nil {
-		return nil, err
-	}
-	var rfs []repoFile
-	for _, f := range fl {
-		rf, err := unmarshalRepoFile(f)
-		if err != nil {
-			logger.Error(err)
-			continue
-		}
-		if rf.fileName != "" {
-			rfs = append(rfs, rf)
-		}
-	}
-	return rfs, nil
-}
-
-func buildSources(s string) (map[string]priority.Value, error) {
-	if s == "" {
-		return repoList(settings.RepoDir())
-	}
-	m := make(map[string]priority.Value)
-	for _, src := range strings.Split(s, ",") {
-		m[src] = priority.Default
-	}
-	return m, nil
->>>>>>> 50228793
-}
 
 func confirmation(msg string) bool {
 	var c string
