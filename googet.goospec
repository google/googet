<<<<<<< HEAD
{{$version := "2.18.0@0" -}}
=======
{{$version := "2.18.1@0" -}}
>>>>>>> 5c72249a
{
  "name": "googet",
  "version": "{{$version}}",
  "arch": "x86_64",
  "authors": "ajackura@google.com",
  "license": "http://www.apache.org/licenses/LICENSE-2.0",
  "description": "GooGet Package Manager",
  "files": {
    "googet.exe": "<ProgramData>/GooGet/googet.exe",
    "THIRD_PARTY_LICENSES": "<ProgramData>/GooGet/THIRD_PARTY_LICENSES/",
    "LICENSE": "<ProgramData>/GooGet/LICENSE.txt"
  },
  "install": {
    "path": "install.ps1"
  },
  "releaseNotes": [
    "2.18.0 - Add support for passing Oauth credentials with GooGet requests.",
    "2.17.5 - Use strings.EqualFold for string comparison",
    "2.17.4 - Removing x86 detection error message",
    "2.17.3 - Retry once on any Get failure",
    "2.17.2 - Add Source field in GooGet Spec",
    "2.17.1 - Use the root directory to reference GooGet's lock file.",
    "2.17.0 - Update lock functionality.",
    "2.16.7 - Add a status code check for HTTP responses.",
    "2.16.6 - Additional error logging in cleanOld.",
    "2.16.4 - Add flag to 'googet installed' to list directly-managed files.",
    "2.16.3 - Handle missing LocalPath state in the reinstall command",
    "2.16.2 - Mitigations for undefined LocalPath in package states",
    "2.16.1 - Enhance state file handling to minimize loss/corruption",
    "2.16.0 - GooGet release number is now parsed as an int64",
    "2.15.1 - Ensure unique cache file for each repo.",
    "2.15.0 - Add verify subcommand.",
    "2.14.1 - Prevent path traversal in package unpack and install/uninstall paths.",
    "2.14.0 - Add support for GCS repositories.",
    "2.13.0 - Add Conflicts and Replaces fields to the GooGet PkgSpec.",
    "2.12.0 - Store goo files unextracted in cache, ensure checksum match on reinstall.",
    "2.11.0 - Add allowunsafeurl config option to enable HTTP repos, otherwise disable.",
    "       - Force the use of a package checksum when downloading from a repository.",
    "2.10.1 - Semver compatibility bug fix for '0' patch numbers.",
    "2.10.0 - Files that had to be moved during install are cleaned up at end of package install or next reboot.",
    "       - When replacing files during install files are not moved between volumes.",
    "2.9.5 - Expand MSI success code usage to MSU and EXE files.",
    "2.9.1 - Add ability to add proxy server.",
    "2.9.0 - Add addrepo, rmrepo, and listrepos commands.",
    "      - Use args instead of flags for available and installed commands.",
    "2.8.0 - Add clean command for cleaning cache directory.",
    "2.7.1 - Add option for multiple repository entries.",
    "2.7.0 - Support for extended-length paths on Windows.",
    "2.6.1 - Remove some old code.",
    "2.5.3 - COM errors no longer stop GooGet from running.",
    "2.5.2 - Switch from Changelog to ReleaseNotes in state file and info.",
    "2.5.1 - Subcommands 'help', 'commands' and 'flags' don't require a lock.",
    "2.5.0 - Remove deprecated files on upgrade, any files that were referenced in the last package install that are not in the new version will get removed.",
    "      - Store installed files and their hashes in the state file.",
    "2.4.2 - Add additional logging to msi install/uninstalls.",
    "2.4.0 - Add googet locking and ability to setup a googet.conf config file.",
    "2.3.5 - Add info flag to installed and available commands.",
    "2.3.4 - Attempt to redownload packages if unpack directory does not exist.",
    "2.3.3 - Resolve environmental variables in Files.",
    "2.3.1 - Bug fixes to googet downlad, available and installed filtering.",
    "2.3.0 - Enumerate install deps before asking for confirmation.",
    "2.2.0 - Move some flags around, add option to apply changes to DB only.",
    "2.1.0 - Add ability to install files without a script."
  ],
  "sources": [{
      "include": [
        "googet.exe",
        "install.ps1",
        "THIRD_PARTY_LICENSES/**",
        "LICENSE"
      ]
  }],
  "build": {
    "windows":  "c:/Windows/System32/cmd.exe",
    "windowsArgs": ["/c", "go build -ldflags=-X=main.version={{$version}} -o googet.exe"],
    "linux": "/bin/bash",
    "linuxArgs": ["-c", "GOOS=windows go build -ldflags='-X main.version={{$version}}'"]
  }
}<|MERGE_RESOLUTION|>--- conflicted
+++ resolved
@@ -1,8 +1,4 @@
-<<<<<<< HEAD
-{{$version := "2.18.0@0" -}}
-=======
 {{$version := "2.18.1@0" -}}
->>>>>>> 5c72249a
 {
   "name": "googet",
   "version": "{{$version}}",
